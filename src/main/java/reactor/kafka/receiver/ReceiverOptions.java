/*
 * Copyright (c) 2016-2018 Pivotal Software Inc, All Rights Reserved.
 *
 * Licensed under the Apache License, Version 2.0 (the "License");
 * you may not use this file except in compliance with the License.
 * You may obtain a copy of the License at
 *
 *       http://www.apache.org/licenses/LICENSE-2.0
 *
 * Unless required by applicable law or agreed to in writing, software
 * distributed under the License is distributed on an "AS IS" BASIS,
 * WITHOUT WARRANTIES OR CONDITIONS OF ANY KIND, either express or implied.
 * See the License for the specific language governing permissions and
 * limitations under the License.
 */
package reactor.kafka.receiver;

import java.time.Duration;
import java.util.ArrayList;
import java.util.Collection;
import java.util.Collections;
import java.util.HashMap;
import java.util.List;
import java.util.Map;
import java.util.Properties;
import java.util.Optional;
import java.util.function.Consumer;
import java.util.function.Supplier;
import java.util.regex.Pattern;

import org.apache.kafka.clients.consumer.ConsumerConfig;
import org.apache.kafka.clients.consumer.ConsumerRebalanceListener;
import org.apache.kafka.clients.consumer.KafkaConsumer;
import org.apache.kafka.clients.consumer.RetriableCommitFailedException;
import org.apache.kafka.common.TopicPartition;
import org.apache.kafka.common.config.ConfigException;
import org.apache.kafka.common.serialization.Deserializer;

import reactor.core.scheduler.Scheduler;
import reactor.core.scheduler.Schedulers;

/**
 * Configuration properties for Reactive Kafka {@link KafkaReceiver} and its underlying {@link KafkaConsumer}.
 */
public class ReceiverOptions<K, V> {

    private static final Duration DEFAULT_POLL_TIMEOUT = Duration.ofMillis(100);
    private static final int DEFAULT_MAX_COMMIT_ATTEMPTS = 100;

    private final Map<String, Object> properties;
    private final List<Consumer<Collection<ReceiverPartition>>> assignListeners;
    private final List<Consumer<Collection<ReceiverPartition>>> revokeListeners;

    private Optional<Deserializer<K>> keyDeserializer;
    private Optional<Deserializer<V>> valueDeserializer;

    private Duration pollTimeout;
    private Duration closeTimeout;
    private Duration commitInterval;
    private int commitBatchSize;
    private int atmostOnceCommitAheadSize;
    private int maxCommitAttempts;
    private Collection<String> subscribeTopics;
    private Collection<TopicPartition> assignTopicPartitions;
    private Pattern subscribePattern;
    private Supplier<Scheduler> schedulerSupplier;

    /**
     * Creates an options instance with default properties.
     * @return new instance of receiver options
     */
    public static <K, V> ReceiverOptions<K, V> create() {
        return new ReceiverOptions<>();
    }

    /**
     * Creates an options instance with the specified config overrides for {@link KafkaConsumer}.
     * @return new instance of receiver options
     */
    public static <K, V> ReceiverOptions<K, V> create(Map<String, Object> configProperties) {
        ReceiverOptions<K, V> options = create();
        options.properties.putAll(configProperties);
        return options;
    }

    /**
     * Creates an options instance with the specified config overrides for {@link KafkaConsumer}.
     * @return new instance of receiver options
     */
    public static <K, V> ReceiverOptions<K, V> create(Properties configProperties) {
        ReceiverOptions<K, V> options = create();
        configProperties.forEach((name, value) -> options.properties.put((String) name, value));
        return options;
    }

    private ReceiverOptions() {
        properties = new HashMap<>();
        assignListeners = new ArrayList<>();
        revokeListeners = new ArrayList<>();

        keyDeserializer = Optional.empty();
        valueDeserializer = Optional.empty();
        pollTimeout = DEFAULT_POLL_TIMEOUT;
        closeTimeout = Duration.ofNanos(Long.MAX_VALUE);
        commitInterval = Duration.ofMillis(5000); // Kafka default
        commitBatchSize = 0;
        maxCommitAttempts = DEFAULT_MAX_COMMIT_ATTEMPTS;
        properties.put(ConsumerConfig.ENABLE_AUTO_COMMIT_CONFIG, "false");
        schedulerSupplier = Schedulers::parallel;
    }

    /**
     * Returns the configuration properties of the underlying {@link KafkaConsumer}.
     * @return options to configure for Kafka consumer.
     */
    public Map<String, Object> consumerProperties() {
        return properties;
    }

    /**
     * Returns the {@link KafkaConsumer} configuration property value for the specified option name.
     * @return Kafka consumer configuration option value
     */
    public Object consumerProperty(String name) {
        return properties.get(name);
    }

    /**
     * Sets {@link KafkaConsumer} configuration property to the specified value.
     * @return options instance with updated Kafka consumer property
     */
    public ReceiverOptions<K, V> consumerProperty(String name, Object newValue) {
        this.properties.put(name, newValue);
        return this;
    }

    /**
     * Set a concrete deserializer instant to be used by the {@link KafkaConsumer} for keys. Overrides any setting of the
     * {@link ConsumerConfig#KEY_DESERIALIZER_CLASS_CONFIG} property.
     * @param keyDeserializer key deserializer to use in the consumer
     * @return options instance with new key deserializer
     */
    public ReceiverOptions<K, V> withKeyDeserializer(Deserializer<K> keyDeserializer) {
        this.keyDeserializer = Optional.of(keyDeserializer);
        return this;
    }

    /**
     *
     * Returns optionally a deserializer witch is used by {@link KafkaConsumer} for key deserialization.
     * @return configured key deserializer instant
     */
    public Optional<Deserializer<K>> keyDeserializer() {
        return keyDeserializer;
    }

    /**
     * Set a concrete deserializer instant to be used by the {@link KafkaConsumer} for values. Overrides any setting of the
     * {@link ConsumerConfig#VALUE_DESERIALIZER_CLASS_CONFIG} property.
     * @param valueDeserializer value deserializer to use in the consumer
     * @return options instance with new value deserializer
     */
    public ReceiverOptions<K, V> withValueDeserializer(Deserializer<V> valueDeserializer) {
        this.valueDeserializer = Optional.of(valueDeserializer);
        return this;
    }

    /**
     *
     * Returns optionally a deserializer witch is used by {@link KafkaConsumer} for value deserialization.
     * @return configured value deserializer instant
     */
    public Optional<Deserializer<V>> valueDeserializer() {
        return valueDeserializer;
    }

    /**
     * Returns the timeout for each {@link KafkaConsumer#poll(long)} operation.
     * @return poll timeout duration
     */
    public Duration pollTimeout() {
        return pollTimeout;
    }

    /**
     * Sets the timeout for each {@link KafkaConsumer#poll(long)} operation. Since
     * the underlying Kafka consumer is not thread-safe, long poll intervals may delay
     * commits and other operations invoked using {@link KafkaReceiver#doOnConsumer(java.util.function.Function)}.
     * Very short timeouts may reduce batching and increase load on the broker,
     * @return options instance with new poll timeout
     */
    public ReceiverOptions<K, V> pollTimeout(Duration timeout) {
        this.pollTimeout = timeout;
        return this;
    }

    /**
     * Returns timeout for graceful shutdown of {@link KafkaConsumer}.
     * @return close timeout duration
     */
    public Duration closeTimeout() {
        return closeTimeout;
    }

    /**
     * Sets timeout for graceful shutdown of {@link KafkaConsumer}.
     * @return options instance with new close timeout
     */
    public ReceiverOptions<K, V> closeTimeout(Duration timeout) {
        this.closeTimeout = timeout;
        return this;
    }

    /**
     * Adds a listener for partition assignments. Applications can use this listener to seek
     * to different offsets of the assigned partitions using any of the seek methods in
     * {@link ReceiverPartition}. When group management is used, assign listeners are invoked
     * after every rebalance operation. With manual partition assignment using {@link ReceiverOptions#assignment()},
     * assign listeners are invoked once when the receive Flux is subscribed to.
     * @return options instance with new partition assignment listener
     */
    public ReceiverOptions<K, V> addAssignListener(Consumer<Collection<ReceiverPartition>> onAssign) {
        assignListeners.add(onAssign);
        return this;
    }

    /**
     * Adds a listener for partition revocations. Applications can use this listener to commit
     * offsets if required. Acknowledged offsets are committed automatically on revocation.
     * When group management is used, revoke listeners are invoked before every rebalance
     * operation. With manual partition assignment using {@link ReceiverOptions#assignment()},
     * revoke listeners are invoked once when the receive Flux is terminated.
     * @return options instance with new partition revocation listener
     */
    public ReceiverOptions<K, V> addRevokeListener(Consumer<Collection<ReceiverPartition>> onRevoke) {
        revokeListeners.add(onRevoke);
        return this;
    }

    /**
     * Removes all partition assignment listeners.
     * @return options instance without any partition assignment listeners
     */
    public ReceiverOptions<K, V> clearAssignListeners() {
        assignListeners.clear();
        return this;
    }

    /**
     * Removes all partition revocation listeners.
     * @return options instance without any partition revocation listeners
     */
    public ReceiverOptions<K, V> clearRevokeListeners() {
        revokeListeners.clear();
        return this;
    }

    /**
     * Returns list of configured partition assignment listeners.
     * @return list of assignment listeners
     */
    public List<Consumer<Collection<ReceiverPartition>>> assignListeners() {
        return assignListeners;
    }

    /**
     * Returns list of configured partition revocation listeners.
     * @return list of revocation listeners
     */
    public List<Consumer<Collection<ReceiverPartition>>> revokeListeners() {
        return revokeListeners;
    }

    /**
     * Sets subscription using group management to the specified collection of topics.
     * This subscription is enabled when the receive Flux of a {@link KafkaReceiver} using this
     * options instance is subscribed to. Any existing subscriptions or assignments on this
     * option are deleted.
     * @return options instance with new subscription
     */
    public ReceiverOptions<K, V> subscription(Collection<String> topics) {
        subscribeTopics = new ArrayList<>(topics);
        subscribePattern = null;
        assignTopicPartitions = null;
        return this;
    }

    /**
     * Sets subscription using group management to the specified pattern.
     * This subscription is enabled when the receive Flux of a {@link KafkaReceiver} using this
     * options instance is subscribed to. Any existing subscriptions or assignments on this
     * option are deleted. Topics are dynamically assigned or removed when topics
     * matching the pattern are created or deleted.
     * @return options instance with new subscription
     */
    public ReceiverOptions<K, V> subscription(Pattern pattern) {
        subscribeTopics = null;
        subscribePattern = pattern;
        assignTopicPartitions = null;
        return this;
    }

    /**
     * Sets subscription using manual assignment to the specified partitions.
     * This assignment is enabled when the receive Flux of a {@link KafkaReceiver} using this
     * options instance is subscribed to. Any existing subscriptions or assignments on this
     * option are deleted.
     * @return options instance with new partition assignment
     */
    public ReceiverOptions<K, V> assignment(Collection<TopicPartition> partitions) {
        subscribeTopics = null;
        subscribePattern = null;
        assignTopicPartitions = new ArrayList<>(partitions);
        return this;
    }

    /**
     * Returns the collection of partitions to be assigned if this instance is
     * configured for manual partition assignment.
     *
     * @return partitions to be assigned
     */
    public Collection<TopicPartition> assignment() {
        return assignTopicPartitions;
    }

    /**
     * Returns the {@link KafkaConsumer#subscribe(Collection, ConsumerRebalanceListener)},
     * {@link KafkaConsumer#subscribe(Pattern, ConsumerRebalanceListener)} or {@link KafkaConsumer#assign(Collection)}
     * operation corresponding to the subscription or assignment options configured for this instance.
     * @return subscribe or assign operation with rebalance listeners corresponding to this options instance
     */
    public Consumer<org.apache.kafka.clients.consumer.Consumer<K, V>> subscriber(ConsumerRebalanceListener listener) {
        if (subscribeTopics != null)
            return consumer -> consumer.subscribe(subscribeTopics, listener);
        else if (subscribePattern != null)
            return consumer -> consumer.subscribe(subscribePattern, listener);
        else if (assignTopicPartitions != null)
            return consumer -> {
                consumer.assign(assignTopicPartitions);
                listener.onPartitionsAssigned(assignTopicPartitions);
            };
        else
            throw new IllegalStateException("No subscriptions have been created");
    }

    /**
     * Returns the configured Kafka consumer group id.
     * @return group id
     */
    public String groupId() {
        return (String) consumerProperty(ConsumerConfig.GROUP_ID_CONFIG);
    }

    /**
     * Returns the configured heartbeat interval for Kafka consumer.
     * @return heartbeat interval duration
     */
    public Duration heartbeatInterval() {
        long defaultValue = 3000; // Kafka default
        long heartbeatIntervalMs = getLongOption(ConsumerConfig.HEARTBEAT_INTERVAL_MS_CONFIG, defaultValue);
        return Duration.ofMillis(heartbeatIntervalMs);
    }

    /**
     * Returns the configured commit interval for automatic commits of acknowledged records.
     * @return commit interval duration
     */
    public Duration commitInterval() {
        return commitInterval;
    }

    /**
     * Configures commit interval for automatic commits. At least one commit operation is
     * attempted within this interval if records are consumed and acknowledged.
     * <p>
     * If <code>commitInterval</code> is zero, periodic commits based on time intervals
     * are disabled. If commit batch size is configured, offsets are committed when the number
     * of acknowledged offsets reaches the batch size. If commit batch size is also zero, it
     * is the responsibility of the application to explicitly commit records using
     * {@link ReceiverOffset#commit()} if required.
     * <p>
     * If commit interval and commit batch size are configured, a commit operation is scheduled
     * when either the interval or batch size is reached.
     *
     * @return options instance with new commit interval
     */
    public ReceiverOptions<K, V> commitInterval(Duration commitInterval) {
        if (commitInterval == null || commitInterval.isNegative())
            throw new IllegalArgumentException("Commit interval must be >= 0");
        this.commitInterval = commitInterval;
        return this;
    }

    /**
     * Returns the configured commit batch size for automatic commits of acknowledged records.
     * @return commit batch size
     */
    public int commitBatchSize() {
        return commitBatchSize;
    }

    /**
     * Configures commit batch size for automatic commits. At least one commit operation is
     * attempted  when the number of acknowledged uncommitted offsets reaches this batch size.
     * <p>
     * If <code>commitBatchSize</code> is 0, commits are only performed based on commit
     * interval. If commit interval is null, no automatic commits are performed and it is the
     * responsibility of the application to commit offsets explicitly using {@link ReceiverOffset#commit()}
     * if required.
     * <p>
     * If commit batch size and commit interval are configured, a commit operation is scheduled
     * when either the batch size or interval is reached.
     * @return options instance with new commit batch size
     */
    public ReceiverOptions<K, V> commitBatchSize(int commitBatchSize) {
        if (commitBatchSize < 0)
            throw new IllegalArgumentException("Commit batch size must be >= 0");
        this.commitBatchSize = commitBatchSize;
        return this;
    }


    /**
     * Returns the maximum difference between the offset committed for at-most-once
     * delivery and the offset of the last record dispatched. The maximum number
     * of records that may be lost per-partition if the application fails is
     * <code>commitAheadSize + 1</code>
     * @return commit ahead size for at-most-once delivery
     */
    public int atmostOnceCommitAheadSize() {
        return atmostOnceCommitAheadSize;
    }

    /**
     * Configures commit ahead size per partition for at-most-once delivery. Before dispatching
     * each record, an offset ahead by this size may be committed. The maximum number
     * of records that may be lost if the application fails is <code>commitAheadSize + 1</code>.
     * A high commit ahead size reduces the cost of commits in at-most-once delivery by
     * reducing the number of commits and avoiding blocking before dispatch if the offset
     * corresponding to the record was already committed.
     * <p>
     * If <code>commitAheadSize</code> is zero (default), offsets are committed synchronously before
     * each record is dispatched for {@link KafkaReceiver#receiveAtmostOnce()}. Otherwise, commits are
     * performed ahead of dispatch and record dispatch is blocked only if commits haven't completed.
     * @return options instance with new commit ahead size
     */
    public ReceiverOptions<K, V> atmostOnceCommitAheadSize(int commitAheadSize) {
        if (commitAheadSize < 0)
            throw new IllegalArgumentException("Commit ahead size must be >= 0");
        this.atmostOnceCommitAheadSize = commitAheadSize;
        return this;
    }

    /**
     * Returns the maximum number of consecutive non-fatal commit failures that are tolerated.
     * For manual commits, failure in commit after the configured number of attempts fails
     * the commit operation. For auto commits, the receive Flux is terminated.
     * @return maximum number of commit attempts
     */
    public int maxCommitAttempts() {
        return maxCommitAttempts;
    }

    /**
     * Configures the maximum number of consecutive non-fatal {@link RetriableCommitFailedException}
     * commit failures that are tolerated. For manual commits, failure in commit after the configured
     * number of attempts fails the commit operation. For auto commits, the receive Flux is terminated
     * if the commit does not succeed after these attempts.
     *
     * @return options instance with updated number of commit attempts
     */
    public ReceiverOptions<K, V> maxCommitAttempts(int maxAttempts) {
        this.maxCommitAttempts = maxAttempts;
        return this;
    }

    /**
     * Returns the Supplier for a Scheduler that Records will be published on
     * @return Scheduler Supplier to use for publishing
     */
    public Supplier<Scheduler> schedulerSupplier() {
        return schedulerSupplier;
    }

    /**
     * Configures the Supplier for a Scheduler on which Records will be published
     * @return options instance with updated publishing Scheduler Supplier
     */
    public ReceiverOptions<K, V> schedulerSupplier(Supplier<Scheduler> schedulerSupplier) {
        this.schedulerSupplier = schedulerSupplier;
        return this;
    }

    /**
     * Returns a new immutable instance with the configuration properties of this instance.
     * @return new immutable options instance
     */
    public ReceiverOptions<K, V> toImmutable() {
        ReceiverOptions<K, V> options = new ReceiverOptions<K, V>() {

            @Override
            public Map<String, Object> consumerProperties() {
                return Collections.unmodifiableMap(super.properties);
            }

            @Override
            public ReceiverOptions<K, V> consumerProperty(String name, Object newValue) {
                throw new java.lang.UnsupportedOperationException("Cannot modify immutable options");
            }

            @Override
            public ReceiverOptions<K, V> addAssignListener(Consumer<Collection<ReceiverPartition>> onAssign) {
                throw new java.lang.UnsupportedOperationException("Cannot modify immutable options");
            }

            @Override
            public ReceiverOptions<K, V> addRevokeListener(Consumer<Collection<ReceiverPartition>> onRevoke) {
                throw new java.lang.UnsupportedOperationException("Cannot modify immutable options");
            }

            @Override
            public ReceiverOptions<K, V> subscription(Collection<String> topics) {
                throw new java.lang.UnsupportedOperationException("Cannot modify immutable options");
            }

            @Override
            public ReceiverOptions<K, V> subscription(Pattern pattern) {
                throw new java.lang.UnsupportedOperationException("Cannot modify immutable options");
            }

            @Override
            public ReceiverOptions<K, V> assignment(Collection<TopicPartition> partitions) {
                throw new java.lang.UnsupportedOperationException("Cannot modify immutable options");
            }

            @Override
            public ReceiverOptions<K, V> pollTimeout(Duration timeout) {
                throw new java.lang.UnsupportedOperationException("Cannot modify immutable options");
            }

            @Override
            public ReceiverOptions<K, V> closeTimeout(Duration timeout) {
                throw new java.lang.UnsupportedOperationException("Cannot modify immutable options");
            }

            @Override
            public ReceiverOptions<K, V> commitInterval(Duration interval) {
                throw new java.lang.UnsupportedOperationException("Cannot modify immutable options");
            }

            @Override
            public ReceiverOptions<K, V> commitBatchSize(int commitBatchSize) {
                throw new java.lang.UnsupportedOperationException("Cannot modify immutable options");
            }

            @Override
            public ReceiverOptions<K, V> atmostOnceCommitAheadSize(int commitAheadSize) {
                throw new java.lang.UnsupportedOperationException("Cannot modify immutable options");
            }

            @Override
            public ReceiverOptions<K, V> maxCommitAttempts(int maxRetries) {
                throw new java.lang.UnsupportedOperationException("Cannot modify immutable options");
            }

        };
        options.properties.putAll(properties);
        options.assignListeners.addAll(assignListeners);
        options.revokeListeners.addAll(revokeListeners);
        if (subscribeTopics != null)
            options.subscribeTopics = new ArrayList<>(subscribeTopics);
        if (assignTopicPartitions != null)
            options.assignTopicPartitions = new ArrayList<>(assignTopicPartitions);
        options.subscribePattern = subscribePattern;
        options.pollTimeout = pollTimeout;
        options.closeTimeout = closeTimeout;
        options.commitInterval = commitInterval;
        options.commitBatchSize = commitBatchSize;
        options.atmostOnceCommitAheadSize = atmostOnceCommitAheadSize;
        options.maxCommitAttempts = maxCommitAttempts;
<<<<<<< HEAD
        options.schedulerSupplier = schedulerSupplier;
=======
        options.valueDeserializer = valueDeserializer;
        options.keyDeserializer = keyDeserializer;
>>>>>>> e190675f
        return options;
    }

    private long getLongOption(String optionName, long defaultValue) {
        Object value = consumerProperty(optionName);
        long optionValue = 0;
        if (value != null) {
            if (value instanceof Long)
                optionValue = (Long) value;
            else if (value instanceof String)
                optionValue = Long.parseLong((String) value);
            else
                throw new ConfigException("Invalid value " + value);
        } else
            optionValue = defaultValue;
        return optionValue;
    }
}<|MERGE_RESOLUTION|>--- conflicted
+++ resolved
@@ -579,12 +579,9 @@
         options.commitBatchSize = commitBatchSize;
         options.atmostOnceCommitAheadSize = atmostOnceCommitAheadSize;
         options.maxCommitAttempts = maxCommitAttempts;
-<<<<<<< HEAD
         options.schedulerSupplier = schedulerSupplier;
-=======
         options.valueDeserializer = valueDeserializer;
         options.keyDeserializer = keyDeserializer;
->>>>>>> e190675f
         return options;
     }
 
